--- conflicted
+++ resolved
@@ -3,14 +3,8 @@
   <component name="NewModuleRootManager">
     <content url="file://$MODULE_DIR$">
       <excludeFolder url="file://$MODULE_DIR$/.venv" />
-      <excludeFolder url="file://$MODULE_DIR$/.venv1" />
-      <excludeFolder url="file://$MODULE_DIR$/.venv2" />
     </content>
-<<<<<<< HEAD
-    <orderEntry type="jdk" jdkName="Python 3.11" jdkType="Python SDK" />
-=======
-    <orderEntry type="jdk" jdkName="Python 3.12 virtualenv at C:\Users\HP\PycharmProjects\ML-Final_Project\.venv" jdkType="Python SDK" />
->>>>>>> f54fc95e
+    <orderEntry type="inheritedJdk" />
     <orderEntry type="sourceFolder" forTests="false" />
   </component>
 </module>